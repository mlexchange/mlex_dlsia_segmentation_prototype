--- conflicted
+++ resolved
@@ -1,4 +1,4 @@
-<<<<<<< HEAD
+
 import  argparse
 import  glob
 from    network                 import  load_network, baggin_smsnet_ensemble
@@ -14,29 +14,7 @@
 
 
 if __name__ == '__main__':
-=======
-import argparse
-import glob
 
-import torch
-import yaml
-from torch.utils.data import DataLoader
-from torchvision import transforms
-
-from network import baggin_smsnet_ensemble, load_network
-from parameters import (
-    IOParameters,
-    MSDNetParameters,
-    SMSNetEnsembleParameters,
-    TUNet3PlusParameters,
-    TUNetParameters,
-)
-from seg_utils import custom_collate, segment
-from tiled_dataset import TiledDataset
-from utils import allocate_array_space
-
-if __name__ == "__main__":
->>>>>>> a947fb1c
     parser = argparse.ArgumentParser()
     parser.add_argument("yaml_path", type=str, help="path of yaml file for parameters")
     args = parser.parse_args()
@@ -78,7 +56,6 @@
         qlty_window=model_parameters.qlty_window,
         qlty_step=model_parameters.qlty_step,
         qlty_border=model_parameters.qlty_border,
-<<<<<<< HEAD
         transform=transforms.ToTensor()
         )
     
@@ -89,22 +66,6 @@
                            border=(model_parameters.qlty_border, model_parameters.qlty_border),
                            border_weight=0.2,
                           )
-
-    
-=======
-        transform=transforms.ToTensor(),
-    )
-
-    # Set Dataloader parameters (Note: we randomly shuffle the training set upon each pass)
-    inference_loader_params = {
-        "batch_size": model_parameters.batch_size_inference,
-        "shuffle": False,
-    }
-    # Build Dataloaders
-    inference_loader = DataLoader(
-        dataset, **inference_loader_params, collate_fn=custom_collate
-    )
->>>>>>> a947fb1c
 
     device = torch.device("cuda:0" if torch.cuda.is_available() else "cpu")
 
@@ -131,7 +92,6 @@
         f"Result space allocated in Tiled and segmentation will be saved in {seg_client.uri}."
     )
 
-<<<<<<< HEAD
     for idx in range(len(dataset)):
         seg_result = crop_seg_save(net=net,
                                    device=device, 
@@ -147,17 +107,6 @@
     # #                            'shuffle': False}
     # # # Build Dataloaders
     # # inference_loader = DataLoader(dataset, **inference_loader_params, collate_fn=custom_collate)
-=======
-    # Start segmentation and save frame by frame
-    frame_count = segment(
-        net, device, inference_loader, dataset.qlty_object, seg_client
-    )
->>>>>>> a947fb1c
 
     # # # Start segmentation and save frame by frame
-    # # frame_count = segment(net, device, inference_loader, dataset.qlty_object, seg_client)
-
-<<<<<<< HEAD
-=======
-    print("Segmentation completed.")
->>>>>>> a947fb1c
+    # # frame_count = segment(net, device, inference_loader, dataset.qlty_object, seg_client)