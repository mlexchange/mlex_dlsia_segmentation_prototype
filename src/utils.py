import os
from urllib.parse import urlparse, urlunparse

import numpy as np
from tiled.client import from_uri
from tiled.structures.array import ArrayStructure


# Create directory
def create_directory(path):
    if not os.path.exists(path):
        os.makedirs(path)
        print(f"Local directory '{path}' created.")
    else:
        print(f"Local directory '{path}' already exsists.")


def ensure_parent_containers(tiled_uri, tiled_api_key):
    parsed_url = urlparse(tiled_uri)
    path = parsed_url.path
    # Splitting path into parts
    path_parts = path.split("/")[1:]  # Split and remove the first empty element
    root_path = "/".join(path_parts[:3])
    tiled_root = urlunparse(
        (
            parsed_url.scheme,
            parsed_url.netloc,
            root_path,
            parsed_url.params,
            parsed_url.query,
            parsed_url.fragment,
        )
    )

    last_container = from_uri(tiled_root, api_key=tiled_api_key)

<<<<<<< HEAD
    container_parts = path_parts[3:] # Ignoring the api/v1/metadata as being covered above during authentication
=======
    container_parts = path_parts[3:]
>>>>>>> a947fb1c
    for part in container_parts:
        if part in last_container.keys():
            last_container = last_container[part]
        else:
            last_container = last_container.create_container(key=part)
    return last_container


# Tiled Saving
def allocate_array_space(
    tiled_dataset,
    seg_tiled_uri,
    seg_tiled_api_key,
    uid,
    model,
    array_name,
):

    last_container = ensure_parent_containers(seg_tiled_uri, seg_tiled_api_key)

    print(f"@@@@@@@@@@    last_container   {last_container.uri}")
    assert uid not in last_container.keys(), f'uid_save: {uid} already existed in Tiled Server'


    last_container = last_container.create_container(key=uid)
<<<<<<< HEAD
    array_shape = tiled_dataset.mask_client.shape if tiled_dataset.mask_client else tiled_dataset.data_client.shape
    # In case we have 2d array for the single mask case, where the ArrayClient will return a 2d array.
    if len(array_shape) == 2:
        array_shape = (1,) + array_shape
    structure = ArrayStructure.from_array(np.zeros(array_shape,dtype=np.int8))
=======
    array_shape = (
        tiled_dataset.mask_client.shape
        if tiled_dataset.mask_client
        else tiled_dataset.data_client.shape
    )
    structure = ArrayStructure.from_array(np.zeros(array_shape, dtype=np.int8))
>>>>>>> a947fb1c
    # For now, only save image 1 by 1 regardless of the batch_size_inference.
    structure.chunks = ((1,) * array_shape[0], (array_shape[1],), (array_shape[2],))

    metadata={
        'data_uri': tiled_dataset.data_tiled_uri,
        'mask_uri': tiled_dataset.mask_tiled_uri, 
        'mask_idx': tiled_dataset.mask_idx,
        'uid': uid,
        'model': model, 
        }

    array_client = last_container.new(
        structure_family="array",
        structure=structure,
        key=array_name,
        metadata=metadata,
    )
    return array_client<|MERGE_RESOLUTION|>--- conflicted
+++ resolved
@@ -34,11 +34,7 @@
 
     last_container = from_uri(tiled_root, api_key=tiled_api_key)
 
-<<<<<<< HEAD
     container_parts = path_parts[3:] # Ignoring the api/v1/metadata as being covered above during authentication
-=======
-    container_parts = path_parts[3:]
->>>>>>> a947fb1c
     for part in container_parts:
         if part in last_container.keys():
             last_container = last_container[part]
@@ -64,20 +60,17 @@
 
 
     last_container = last_container.create_container(key=uid)
-<<<<<<< HEAD
-    array_shape = tiled_dataset.mask_client.shape if tiled_dataset.mask_client else tiled_dataset.data_client.shape
-    # In case we have 2d array for the single mask case, where the ArrayClient will return a 2d array.
-    if len(array_shape) == 2:
-        array_shape = (1,) + array_shape
-    structure = ArrayStructure.from_array(np.zeros(array_shape,dtype=np.int8))
-=======
+
     array_shape = (
         tiled_dataset.mask_client.shape
         if tiled_dataset.mask_client
         else tiled_dataset.data_client.shape
     )
+    # In case we have 2d array for the single mask case, where the ArrayClient will return a 2d array.
+    if len(array_shape) == 2:
+        array_shape = (1,) + array_shape
     structure = ArrayStructure.from_array(np.zeros(array_shape, dtype=np.int8))
->>>>>>> a947fb1c
+
     # For now, only save image 1 by 1 regardless of the batch_size_inference.
     structure.chunks = ((1,) * array_shape[0], (array_shape[1],), (array_shape[2],))
 
